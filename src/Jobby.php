<?php

namespace Jobby;

use Closure;
use SuperClosure\SerializableClosure;
use Symfony\Component\Process\PhpExecutableFinder;

class Jobby
{
    use SerializerTrait;

    /**
     * @var array
     */
    protected $config = [];

    /**
     * @var string
     */
    protected $script;

    /**
     * @var array
     */
    protected $jobs = [];

    /**
     * @var Helper
     */
    protected $helper;

    /**
     * @param array $config
     */
    public function __construct(array $config = [])
    {
        $this->setConfig($this->getDefaultConfig());
        $this->setConfig($config);

        $this->script = realpath(__DIR__ . '/../bin/run-job');
    }

    /**
     * @return Helper
     */
    protected function getHelper()
    {
        if ($this->helper === null) {
            $this->helper = new Helper();
        }

        return $this->helper;
    }

    /**
     * @return array
     */
    public function getDefaultConfig()
    {
        return [
            'jobClass'       => 'Jobby\BackgroundJob',
            'recipients'     => null,
            'mailer'         => 'sendmail',
            'maxRuntime'     => null,
            'smtpHost'       => null,
            'smtpPort'       => 25,
            'smtpUsername'   => null,
            'smtpPassword'   => null,
            'smtpSender'     => 'jobby@' . $this->getHelper()->getHost(),
            'smtpSenderName' => 'jobby',
            'smtpSecurity'   => null,
            'runAs'          => null,
            'environment'    => $this->getHelper()->getApplicationEnv(),
            'runOnHost'      => $this->getHelper()->getHost(),
            'output'         => null,
            'dateFormat'     => 'Y-m-d H:i:s',
            'enabled'        => true,
            'haltDir'        => null,
            'debug'          => false,
        ];
    }

    /**
     * @param array
     */
    public function setConfig(array $config)
    {
        $this->config = array_merge($this->config, $config);
    }

    /**
     * @return array
     */
    public function getConfig()
    {
        return $this->config;
    }

    /**
     * Add a job.
     *
     * @param string $job
     * @param array  $config
     *
     * @throws Exception
     */
    public function add($job, array $config)
    {
        if (empty($config['schedule'])) {
            throw new Exception("'schedule' is required for '$job' job");
        }

        if (!(isset($config['command']) xor isset($config['closure']))) {
            throw new Exception("Either 'command' or 'closure' is required for '$job' job");
        }

        if (isset($config['command']) &&
            (
                $config['command'] instanceof Closure ||
                $config['command'] instanceof SerializableClosure
            )
        ) {
            $config['closure'] = $config['command'];
            unset($config['command']);

            if ($config['closure'] instanceof SerializableClosure) {
                $config['closure'] = $config['closure']->getClosure();
            }
        }

        $config = array_merge($this->config, $config);
        $this->jobs[$job] = $config;
    }

    /**
     * Run all jobs.
     */
    public function run()
    {
        $isUnix = ($this->helper->getPlatform() === Helper::UNIX);

        if ($isUnix && !extension_loaded('posix')) {
            throw new Exception('posix extension is required');
        }

        foreach ($this->jobs as $job => $config) {
            if ($isUnix) {
                $this->runUnix($job, $config);
            } else {
                $this->runWindows($job, $config);
            }
        }
    }

    /**
     * @param string $job
     * @param array  $config
     */
    protected function runUnix($job, array $config)
    {
        $command = $this->getExecutableCommand($job, $config);
        $binary = $this->getPhpBinary();

        $output = $config['debug'] ? 'debug.log' : '/dev/null';
        exec("$binary $command 1> $output 2>&1 &");
    }

    // @codeCoverageIgnoreStart
    /**
     * @param string $job
     * @param array  $config
     */
    protected function runWindows($job, array $config)
    {
        // Run in background (non-blocking). From
        // http://us3.php.net/manual/en/function.exec.php#43834

        $command = $this->getExecutableCommand($job, $config);
        pclose(popen("start \"blah\" /B \"php.exe\" $command", "r"));
    }
    // @codeCoverageIgnoreEnd

    /**
     * @param string $job
     * @param array  $config
     *
     * @return string
     */
    protected function getExecutableCommand($job, array $config)
    {
        if (isset($config['closure'])) {
            $config['closure'] = $this->getSerializer()->serialize($config['closure']);
        }
<<<<<<< HEAD
=======

        if (strpos(__DIR__, 'phar://') === 0) {
            return sprintf(' -r \'define("JOBBY_RUN_JOB",1);include("%s");\' "%s" "%s"', $this->script, $job, http_build_query($config));
        }
>>>>>>> 7f3e7f55
        return sprintf('"%s" "%s" "%s"', $this->script, $job, http_build_query($config));
    }

    /**
     * @return false|string
     */
    protected function getPhpBinary()
    {
        $executableFinder = new PhpExecutableFinder();

        return $executableFinder->find();
    }
}<|MERGE_RESOLUTION|>--- conflicted
+++ resolved
@@ -192,13 +192,12 @@
         if (isset($config['closure'])) {
             $config['closure'] = $this->getSerializer()->serialize($config['closure']);
         }
-<<<<<<< HEAD
-=======
 
         if (strpos(__DIR__, 'phar://') === 0) {
-            return sprintf(' -r \'define("JOBBY_RUN_JOB",1);include("%s");\' "%s" "%s"', $this->script, $job, http_build_query($config));
-        }
->>>>>>> 7f3e7f55
+            $script = __DIR__ . DIRECTORY_SEPARATOR . 'BackgroundJob.php';
+            return sprintf(' -r \'define("JOBBY_RUN_JOB",1);include("%s");\' "%s" "%s"', $script, $job, http_build_query($config));
+        }
+
         return sprintf('"%s" "%s" "%s"', $this->script, $job, http_build_query($config));
     }
 
