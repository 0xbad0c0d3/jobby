<<<<<<< HEAD
# Jobby, a PHP cron job manager #
[![Total Downloads](https://img.shields.io/packagist/dt/hellogerard/jobby.svg)](https://packagist.org/packages/hellogerard/jobby)
[![Latest Version](https://img.shields.io/packagist/v/hellogerard/jobby.svg)](https://packagist.org/packages/hellogerard/jobby)
[![Build Status](https://img.shields.io/travis/hellogerard/jobby.svg)](https://travis-ci.org/hellogerard/jobby)
[![MIT License](https://img.shields.io/packagist/l/hellogerard/jobby.svg)](https://github.com/hellogerard/jobby/blob/master/LICENSE)
=======
[![Build Status](https://secure.travis-ci.org/jobbyphp/jobby.png)](http://travis-ci.org/jobbyphp/jobby)
>>>>>>> b13b82fb

Install the master jobby cron job, and it will manage all your offline tasks. Add jobs without modifying crontab.
Jobby can handle logging, locking, error emails and more.

<<<<<<< HEAD
## Features ##
=======
**NEW REPO:** We have moved `jobby` to a Github org. Please update your remotes
with `git remote set-url origin https://github.com/jobbyphp/jobby.git`.

## Install ##

1. Install [`composer`](<http://getcomposer.org>).
2. Add `jobby` to your `composer.json`.

  `'hellogerard/jobby': 'dev-master'`

3. Run `composer install`.
4. Add the following line to your (or whomever's) crontab:

  `* * * * * cd /path/to/project && php jobby.php 1>> /dev/null 2>&1`

After `jobby` installs, you can copy an example jobby file to the project root.

  `% cp vendor/hellogerard/jobby/resources/jobby.php .`

## Usage ##

### Features ###
>>>>>>> b13b82fb

- Maintain one master crontab job.
- Jobs run via PHP, so you can run them under any programmatic conditions.
- Use ordinary crontab schedule syntax (powered by the excellent [`cron-expression`](<https://github.com/mtdowling/cron-expression>)).
- Run only one copy of a job at a given time.
- Send email whenever a job exits with an error status. 
- Run job as another user, if crontab user has `sudo` privileges.
- Run only on certain hostnames (handy in webfarms).
- Theoretical Windows support (but not ever tested)

## Example ##

```php
<?php 

require_once __DIR__ . '/vendor/autoload.php';

$jobby = new Jobby\Jobby();

// Every job has a name
$jobby->add('CommandExample', [
    // Run a shell commands
    'command'  => 'ls',

    // Ordinary crontab schedule format is supported.
    // This schedule runs every hour.
    // You could also insert DateTime string in the format of Y-m-d H:i:s.
    'schedule' => '0 * * * *',

    // Stdout and stderr is sent to the specified file
    'output'   => 'logs/command.log',

    // You can turn off a job by setting 'enabled' to false
    'enabled'  => true,
]);

$jobby->add('ClosureExample', [
    // Invoke PHP closures
    'closure'  => function() {
        echo "I'm a function!\n";
        return true;
    },

    // This function will run every other hour
    'schedule' => '0 */2 * * *',

    'output'   => 'logs/closure.log',
]);

$jobby->run();
```

## Installation ##

The recommended way to install Jobby is through [Composer](http://getcomposer.org):
```
$ composer require hellogerard/jobby
```

Then add the following line to your (or whomever's) crontab:
```
* * * * * cd /path/to/project && php jobby.php 1>> /dev/null 2>&1
```

After Jobby installs, you can copy an example file to the project root.
```
$ cp vendor/hellogerard/jobby/resources/jobby.php .
```

## Supported Options ##

Each job requires these:

Key       | Type    | Description
:-------- | :------ | :------------------------------------------------------------------------------
schedule  | string  | Crontab schedule format (`man -s 5 crontab`) or DateTime format (`Y-m-d H:i:s`)
command   | string  | The shell command to run (exclusive-or with `closure`)
closure   | Closure | The anonymous PHP function to run (exclusive-or with `command`)


The options listed below can be applied to an individual job or globally through the `Jobby` constructor. 
Global options will be used as default values, and individual jobs can override them.

Option         | Type      | Default                             | Description
:------------- | :-------- | :---------------------------------- | :-------------------------------------------------------- 
runAs          | string    | null                                | Run as this user, if crontab user has `sudo` privileges
debug          | boolean   | false                               | Send `jobby` internal messages to 'debug.log'
_**Filtering**_|           |                                     | _**Options to determine whether the job should run or not**_ 
environment    | string    | null or `getenv('APPLICATION_ENV')` | Development environment for this job
runOnHost      | string    | `gethostname()`                     | Run jobs only on this hostname
maxRuntime     | integer   | null                                | Maximum execution time for this job (in seconds)
enabled        | boolean   | true                                | Run this job at scheduled times
haltDir        | string    | null                                | A job will not run if this directory contains a file bearing the job's name 
_**Logging**_  |           |                                     | _**Options for logging**_
output         | string    | /dev/null                           | Redirect `stdout` and `stderr` to this file
dateFormat     | string    | Y-m-d H:i:s                         | Format for dates on `jobby` log messages
_**Mailing**_  |           |                                     | _**Options for emailing errors**_
recipients     | string    | null                                | Comma-separated string of email addresses
mailer         | string    | sendmail                            | Email method: _sendmail_ or _smtp_ or _mail_
smtpHost       | string    | null                                | SMTP host, if `mailer` is smtp
smtpPort       | integer   | 25                                  | SMTP port, if `mailer` is smtp
smtpUsername   | string    | null                                | SMTP user, if `mailer` is smtp
smtpPassword   | string    | null                                | SMTP password, if `mailer` is smtp
smtpSecurity   | string    | null                                | SMTP security option: _ssl_ or _tls_, if `mailer` is smtp
smtpSender     | string    | jobby@&lt;hostname&gt;              | The sender and from addresses used in SMTP notices
smtpSenderName | string    | Jobby                               | The name used in the from field for SMTP messages

## Credits ##

Developed before, but since inspired by [whenever](<https://github.com/javan/whenever>).

[Support this project](https://cash.me/$hellogerard)<|MERGE_RESOLUTION|>--- conflicted
+++ resolved
@@ -1,42 +1,16 @@
-<<<<<<< HEAD
 # Jobby, a PHP cron job manager #
 [![Total Downloads](https://img.shields.io/packagist/dt/hellogerard/jobby.svg)](https://packagist.org/packages/hellogerard/jobby)
 [![Latest Version](https://img.shields.io/packagist/v/hellogerard/jobby.svg)](https://packagist.org/packages/hellogerard/jobby)
 [![Build Status](https://img.shields.io/travis/hellogerard/jobby.svg)](https://travis-ci.org/hellogerard/jobby)
 [![MIT License](https://img.shields.io/packagist/l/hellogerard/jobby.svg)](https://github.com/hellogerard/jobby/blob/master/LICENSE)
-=======
-[![Build Status](https://secure.travis-ci.org/jobbyphp/jobby.png)](http://travis-ci.org/jobbyphp/jobby)
->>>>>>> b13b82fb
 
 Install the master jobby cron job, and it will manage all your offline tasks. Add jobs without modifying crontab.
 Jobby can handle logging, locking, error emails and more.
 
-<<<<<<< HEAD
-## Features ##
-=======
 **NEW REPO:** We have moved `jobby` to a Github org. Please update your remotes
 with `git remote set-url origin https://github.com/jobbyphp/jobby.git`.
 
-## Install ##
-
-1. Install [`composer`](<http://getcomposer.org>).
-2. Add `jobby` to your `composer.json`.
-
-  `'hellogerard/jobby': 'dev-master'`
-
-3. Run `composer install`.
-4. Add the following line to your (or whomever's) crontab:
-
-  `* * * * * cd /path/to/project && php jobby.php 1>> /dev/null 2>&1`
-
-After `jobby` installs, you can copy an example jobby file to the project root.
-
-  `% cp vendor/hellogerard/jobby/resources/jobby.php .`
-
-## Usage ##
-
-### Features ###
->>>>>>> b13b82fb
+## Features ##
 
 - Maintain one master crontab job.
 - Jobs run via PHP, so you can run them under any programmatic conditions.
